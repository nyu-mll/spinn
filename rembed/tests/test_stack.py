import unittest

import numpy as np
import theano
from theano import tensor as T

from rembed.stack import HardStack
from rembed.util import VariableStore, CropAndPad, IdentityLayer


class HardStackTestCase(unittest.TestCase):

    """Basic functional tests for HardStack with dummy data."""

    def _make_stack(self, seq_length=4):
        self.embedding_dim = embedding_dim = 3
        self.vocab_size = vocab_size = 10
        self.seq_length = seq_length
        
        def compose_network(inp, inp_dim, outp_dim, vs, name="compose"):
            # Just add the two embeddings!
            W = T.concatenate([T.eye(outp_dim), T.eye(outp_dim)], axis=0)
            return inp.dot(W)

        X = T.imatrix("X")
        transitions = T.imatrix("transitions")
        training_mode = T.scalar("training_mode")
        ground_truth_transitions_visible = T.scalar("ground_truth_transitions_visible", dtype="int32")
        vs = VariableStore()
        self.stack = HardStack(
<<<<<<< HEAD
            embedding_dim, embedding_dim, vocab_size, seq_length, 
            compose_network, IdentityLayer, apply_dropout, vs,
=======
            embedding_dim, embedding_dim, vocab_size, seq_length, compose_network,
            IdentityLayer, training_mode, ground_truth_transitions_visible, vs,
>>>>>>> 191ff108
            X=X, transitions=transitions, make_test_fn=True)

        # Swap in our own dummy embeddings and weights.
        embeddings = np.arange(vocab_size).reshape(
            (vocab_size, 1)).repeat(embedding_dim, axis=1)
        self.stack.embeddings.set_value(embeddings)

    def test_basic_ff(self):
        self._make_stack(4)

        X = np.array([
            [3, 1,  2, 0],
            [3, 2,  4, 5]
        ], dtype=np.int32)

        transitions = np.array([
            # First input: push a bunch onto the stack
            [0, 0, 0, 0],
            # Second input: push, then merge, then push more. (Leaves one item
            # on the buffer.)
            [0, 0, 1, 0]
        ], dtype=np.int32)

        expected = np.array([[[0, 0, 0],
                              [2, 2, 2],
                              [1, 1, 1],
                              [3, 3, 3]],
                             [[4, 4, 4],
                              [5, 5, 5],
                              [0, 0, 0],
                              [0, 0, 0]]])

        ret = self.stack.scan_fn(X, transitions, 1.0, 1)
        np.testing.assert_almost_equal(ret, expected)

    def test_with_cropped_data(self):
        dataset = [
            {
                "tokens": [1, 2, 4, 5, 6, 2],
                "transitions": [0, 0, 1, 0, 0, 1, 1, 0, 1, 0, 1]
            },
            {
                "tokens": [6, 1],
                "transitions": [0, 0, 1]
            },
            {
                "tokens": [6, 1, 2, 3, 5, 1],
                "transitions": [0, 0, 0, 0, 0, 0, 1, 1, 1, 1, 1]
            }
        ]

        seq_length = 5
        self._make_stack(seq_length)

        dataset = CropAndPad(dataset, seq_length)
        X = np.array([example["tokens"] for example in dataset],
                     dtype=np.int32)
        transitions = np.array([example["transitions"] for example in dataset],
                               dtype=np.int32)
        expected = np.array([[[8, 8, 8],
                              [0, 0, 0],
                              [0, 0, 0],
                              [0, 0, 0],
                              [0, 0, 0]],
                             [[7, 7, 7],
                              [0, 0, 0],
                              [0, 0, 0],
                              [0, 0, 0],
                              [0, 0, 0]],
                             [[0, 0, 0],
                              [0, 0, 0],
                              [0, 0, 0],
                              [0, 0, 0],
                              [0, 0, 0]]])

        ret = self.stack.scan_fn(X, transitions, 1.0, 1)
        np.testing.assert_almost_equal(ret, expected)

if __name__ == '__main__':
    unittest.main()<|MERGE_RESOLUTION|>--- conflicted
+++ resolved
@@ -28,13 +28,8 @@
         ground_truth_transitions_visible = T.scalar("ground_truth_transitions_visible", dtype="int32")
         vs = VariableStore()
         self.stack = HardStack(
-<<<<<<< HEAD
-            embedding_dim, embedding_dim, vocab_size, seq_length, 
-            compose_network, IdentityLayer, apply_dropout, vs,
-=======
             embedding_dim, embedding_dim, vocab_size, seq_length, compose_network,
             IdentityLayer, training_mode, ground_truth_transitions_visible, vs,
->>>>>>> 191ff108
             X=X, transitions=transitions, make_test_fn=True)
 
         # Swap in our own dummy embeddings and weights.
