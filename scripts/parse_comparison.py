"""
Reads a parsed corpus (data_path) and a model report (report_path) from a model
that produces latent tree structures and computes the unlabeled F1 score between
the model's latent trees and:
- The ground-truth trees in the parsed corpus
- Strictly left-branching trees for the sentences in the parsed corpus
- Strictly right-branching trees for the sentences in the parsed corpus

Note that for binary-branching trees like these, precision, recall, and F1 are
equal by definition, so only one number is shown.

Usage:
$ python scripts/parse_comparison.py \
    --data_path ./snli_1.0/snli_1.0_dev.jsonl \
    --report_path ./logs/example-nli.report \
"""

import gflags
import sys
import codecs
import json
import random
import re
import glob
<<<<<<< HEAD
=======
import math
>>>>>>> 6413d050
from collections import Counter

LABEL_MAP = {'entailment': 0, 'neutral': 1, 'contradiction': 2}

FLAGS = gflags.FLAGS

def spaceify(parse):
    return parse #.replace("(", "( ").replace(")", " )")

def balance(parse, lowercase=False):
    # Modified to provided a "half-full" binary tree without padding.
    # Difference between the other method is the right subtrees are
    # the half full ones.
    tokens = tokenize_parse(parse)
    if len(tokens) > 1:
        transitions = full_transitions(len(tokens), right_full=True)
        stack = []
        for transition in transitions:
            if transition == 0:
                stack.append(tokens.pop(0))
            elif transition == 1:
                right = stack.pop()
                left = stack.pop()
                stack.append("( " + left + " " + right + " )")
        assert len(stack) == 1
    else: 
        stack = tokens
    return stack[0]


def roundup2(N):
    """ Round up using factors of 2. """
    return int(2 ** math.ceil(math.log(N, 2)))


def full_transitions(N, left_full=False, right_full=False):
    """
    Recursively creates a full binary tree of with N
    leaves using shift reduce transitions.
    """

    if N == 1:
        return [0]

    if N == 2:
        return [0, 0, 1]

    assert not (left_full and right_full), "Please only choose one."

    if not left_full and not right_full:
        N = float(N)

        # Constrain to full binary trees.
        assert math.log(N, 2) % 1 == 0, \
            "Bad value. N={}".format(N)

        left_N = N / 2
        right_N = N - left_N

    if left_full:
        left_N = roundup2(N) / 2
        right_N = N - left_N

    if right_full:
        right_N = roundup2(N) / 2
        left_N = N - right_N

    return full_transitions(left_N, left_full=left_full, right_full=right_full) + \
           full_transitions(right_N, left_full=left_full, right_full=right_full) + \
           [1]


def tokenize_parse(parse):
    parse = spaceify(parse)
    return [token for token in parse.split() if token not in ['(', ')']]


def to_string(parse):
    if type(parse) is not list:
        return parse
    if len(parse) == 1:
        return parse[0]
    else:
        return '( ' + to_string(parse[0]) + ' ' + to_string(parse[1]) + ' )'


def tokens_to_rb(tree):
    if type(tree) is not list:
        return tree
    if len(tree) == 1:
        return tree[0]
    else:
        return [tree[0], tokens_to_rb(tree[1:])]


def to_rb(gt_table):
    new_data = {}
    for key in gt_table:
        parse = gt_table[key]
        tokens = tokenize_parse(parse)
        new_data[key] = to_string(tokens_to_rb(tokens))
    return new_data


def tokens_to_lb(tree):
    if type(tree) is not list:
        return tree
    if len(tree) == 1:
        return tree[0]
    else:
        return [tokens_to_lb(tree[:-1]), tree[-1]]


def to_lb(gt_table):
    new_data = {}
    for key in gt_table:
        parse = gt_table[key]
        tokens = tokenize_parse(parse)
        new_data[key] = to_string(tokens_to_lb(tokens))
    return new_data


def average_depth(parse):
    depths = []
    current_depth = 0
    for token in parse.split():
        if token == '(':
            current_depth += 1
        elif token == ')':
            current_depth -= 1
        else:
            depths.append(current_depth)
    if len(depths) == 0:
        pass
    else:
        return float(sum(depths)) / len(depths)


def corpus_average_depth(corpus):
    local_averages = []
    for key in corpus:
        s = corpus[key]
        if average_depth(s) is not None:
            local_averages.append(average_depth(s))
        else:
            pass
    return float(sum(local_averages)) / len(local_averages)


def average_length(parse):
    parse = spaceify(parse)
    return len(parse.split())


def corpus_average_length(corpus):
    local_averages = []
    for key in corpus:
        if average_length(s) is not None:
            local_averages.append(average_length(s))
        else:
            pass
    return float(sum(local_averages)) / len(local_averages)


def corpus_stats(corpus_1, corpus_2, first_two=False, neg_pair=False):
    """ 
    Note: If a few examples in one dataset are missing from the other (i.e., some examples from the source corpus were not included 
      in a model corpus), the shorter dataset must be supplied as corpus_1.
    """

    f1_accum = 0.0
    count = 0.0
    first_two_count = 0.0
    last_two_count = 0.0
    three_count = 0.0
    neg_pair_count = 0.0
    neg_count = 0.0
    for key in corpus_2:     
        c1 = to_indexed_contituents(corpus_1[key])
        c2 = to_indexed_contituents(corpus_2[key])

        f1_accum += example_f1(c1, c2)
        count += 1

        if first_two and len(c1) > 1:
            if (0, 2) in c1:
                first_two_count += 1
            num_words = len(c1) + 1
            if (num_words - 2, num_words) in c1:
                last_two_count += 1
            three_count += 1 
        if neg_pair:
            word_index = 0
            s = spaceify(corpus_1[key])
            tokens = s.split()
            for token_index, token in enumerate(tokens):
                if token in ['(', ')']:
                    continue
                if token in ["n't", "not", "never", "no", "none", "Not", "Never", "No", "None"]:
                    if tokens[token_index + 1] not in ['(', ')']:
                        neg_pair_count += 1
                    neg_count += 1
                word_index += 1
    stats = f1_accum / count
    if first_two:
        stats = str(stats) + '\t' + str(first_two_count / three_count) + '\t' + str(last_two_count / three_count)
    if neg_pair:
        stats = str(stats) + '\t' + str(neg_pair_count / neg_count)
    return stats

def corpus_stats_labeled(corpus_unlabeled, corpus_labeled):
    """ 
    Note: If a few examples in one dataset are missing from the other (i.e., some examples from the source corpus were not included 
      in a model corpus), the shorter dataset must be supplied as corpus_1.
    """

    correct = Counter()
    total = Counter()

    for key in corpus_labeled:     
        c1 = to_indexed_contituents(corpus_unlabeled[key])
        c2 = to_indexed_contituents_labeled(corpus_labeled[key])
        if len(c2) == 0:
            continue

        ex_correct, ex_total = example_labeled_acc(c1, c2)
        correct.update(ex_correct)
        total.update(ex_total)
    return correct, total


def corpus_stats_labeled(corpus_unlabeled, corpus_labeled):
    """ 
    Note: If a few examples in one dataset are missing from the other (i.e., some examples from the source corpus were not included 
      in a model corpus), the shorter dataset must be supplied as corpus_1.
    """

    correct = Counter()
    total = Counter()

    for key in corpus_labeled:     
        c1 = to_indexed_contituents(corpus_unlabeled[key])
        c2 = to_indexed_contituents_labeled(corpus_labeled[key])
        if len(c2) == 0:
            continue

        ex_correct, ex_total = example_labeled_acc(c1, c2)
        correct.update(ex_correct)
        total.update(ex_total)
    return correct, total


def to_indexed_contituents(parse):
    if parse.count("(") != parse.count(")"):
        print parse
    parse = spaceify(parse)
    sp = parse.split()
    if len(sp) == 1:
        return set([(0, 1)])

    backpointers = []
    indexed_constituents = set()
    word_index = 0
    for index, token in enumerate(sp):
        if token == '(':
            backpointers.append(word_index)
        elif token == ')':
            #if len(backpointers) == 0:
            #    pass
            #else:
            start = backpointers.pop()
            end = word_index
            constituent = (start, end)
            indexed_constituents.add(constituent)
        else:
            word_index += 1
    return indexed_constituents

def to_indexed_contituents_labeled(parse):
    sp = re.findall(r'\([^ ]+| [^\(\) ]+|\)', parse)
    if len(sp) == 1:
        return set([(0, 1)])

    backpointers = []
    indexed_constituents = set()
    word_index = 0
    for index, token in enumerate(sp):
        if token[0] == '(':
            backpointers.append((word_index, token[1:]))
        elif token == ')':
            start, typ = backpointers.pop()
            end = word_index
            constituent = (start, end, typ)
            if end - start > 1:
                indexed_constituents.add(constituent)
        else:
            word_index += 1
    return indexed_constituents

def to_indexed_contituents_labeled(parse):
    sp = re.findall(r'\([^ ]+| [^\(\) ]+|\)', parse)
    if len(sp) == 1:
        return set([(0, 1)])

    backpointers = []
    indexed_constituents = set()
    word_index = 0
    for index, token in enumerate(sp):
        if token[0] == '(':
            backpointers.append((word_index, token[1:]))
        elif token == ')':
            start, typ = backpointers.pop()
            end = word_index
            constituent = (start, end, typ)
            if end - start > 1:
                indexed_constituents.add(constituent)
        else:
            word_index += 1
    return indexed_constituents


def example_f1(c1, c2):
    prec = float(len(c1.intersection(c2))) / len(c2)  # TODO: More efficient.
    return prec  # For strictly binary trees, P = R = F1

<<<<<<< HEAD
=======

>>>>>>> 6413d050
def example_labeled_acc(c1, c2):
    '''Compute the number of non-unary constituents of each type in the labeled (non-binirized) parse appear in the model output.'''
    correct = Counter()
    total = Counter()
    for constituent in c2:
        if (constituent[0], constituent[1]) in c1:
            correct[constituent[2]] += 1
        total[constituent[2]] += 1
    return correct, total

<<<<<<< HEAD
=======

>>>>>>> 6413d050
def randomize(parse):
    tokens = tokenize_parse(parse)
    while len(tokens) > 1:
        merge = random.choice(list(range(len(tokens) - 1)))
        tokens[merge] = "( " + tokens[merge] + " " + tokens[merge + 1] + " )"
        del tokens[merge + 1]
    return tokens[0]

def to_latex(parse):
    return ("\\Tree " + parse).replace('(', '[').replace(')', ']').replace(' . ', ' $.$ ')

def read_nli_report(path):
    report = {}
    with codecs.open(path, encoding='utf-8') as f:
        for line in f:
            loaded_example = json.loads(line)
            report[loaded_example['example_id'] + "_1"] = unpad(loaded_example['sent1_tree'])
            report[loaded_example['example_id'] + "_2"] = unpad(loaded_example['sent2_tree'])
    return report

def read_nli_report_padded(path):
    report = {}
    with codecs.open(path, encoding='utf-8') as f:
        for line in f:
            try:
                line = line.encode('UTF-8')
            except UnicodeError as e:
                print "ENCODING ERROR:", line, e
                line = "{}"
            loaded_example = json.loads(line)
            report[loaded_example['example_id'] + "_1"] = loaded_example['sent1_tree']
            report[loaded_example['example_id'] + "_2"] = loaded_example['sent2_tree']
    return report

def read_ptb_report(path):
    report = {}
    with codecs.open(path, encoding='utf-8') as f:
        for line in f:
            loaded_example = json.loads(line)
            report[loaded_example['example_id']] = unpad(loaded_example['sent1_tree'])
    return report

def unpad(parse):
    ok = ["(", ")", "_PAD"]
    unpadded = []
    tokens = parse.split()
    cur = [i for i in range(len(tokens)) if tokens[i] == "_PAD"]
    
    if len(cur) != 0:
        if tokens[cur[0]-1] in ok:
            unpad = tokens[:cur[0]-1]
        else: 
            unpad = tokens[:cur[0]]
    else:
        unpad = tokens
    
    sent = " ".join(unpad)
    while sent.count("(") != sent.count(")"):
        sent += " )"
    
    return sent


def run():
    gt = {}
<<<<<<< HEAD
    gt_labeled = {}
=======
    # gt_labeled = {} 
>>>>>>> 6413d050
    with codecs.open(FLAGS.main_data_path, encoding='utf-8') as f:
        for line in f:
            loaded_example = json.loads(line)
            if loaded_example["gold_label"] not in LABEL_MAP:
                continue
            if '512-4841' in loaded_example['sentence1_binary_parse'] \
               or '512-8581' in loaded_example['sentence1_binary_parse'] \
               or '412-4841' in loaded_example['sentence1_binary_parse'] \
               or '512-4841' in loaded_example['sentence2_binary_parse'] \
               or '512-8581' in loaded_example['sentence2_binary_parse'] \
               or '412-4841' in loaded_example['sentence2_binary_parse']:
               continue # Stanford parser tree binarizer doesn't handle phone numbers properly.
            gt[loaded_example['pairID'] + "_1"] = loaded_example['sentence1_binary_parse']
            gt[loaded_example['pairID'] + "_2"] = loaded_example['sentence2_binary_parse']
            # gt_labeled[loaded_example['pairID'] + "_1"] = loaded_example['sentence1_parse']
            # gt_labeled[loaded_example['pairID'] + "_2"] = loaded_example['sentence2_parse']

            gt_labeled[loaded_example['pairID'] + "_1"] = loaded_example['sentence1_parse']
            gt_labeled[loaded_example['pairID'] + "_2"] = loaded_example['sentence2_parse']

    lb = to_lb(gt)
    rb = to_rb(gt)

<<<<<<< HEAD
    print "GT average depth", corpus_average_depth(gt)
=======
    print("GT average depth", corpus_average_depth(gt))
>>>>>>> 6413d050

    ptb = {}
    ptb_labeled = {}
    if FLAGS.ptb_data_path != "_":
        with codecs.open(FLAGS.ptb_data_path, encoding='utf-8') as f:
            for line in f:
                loaded_example = json.loads(line)
                if loaded_example["gold_label"] not in LABEL_MAP:
                    continue
                ptb[loaded_example['pairID']] = loaded_example['sentence1_binary_parse']
                ptb_labeled[loaded_example['pairID']] = loaded_example['sentence1_parse']

    reports = []
    ptb_reports = []
    if FLAGS.use_random_parses:
        print("Creating five sets of random parses for the main data.")
        report_paths = list(range(5))
        for _ in report_paths:
            report = {}
            for sentence in gt:
                report[sentence] = randomize(gt[sentence])
            reports.append(report)  

        print("Creating five sets of random parses for the PTB data.")
        ptb_report_paths = list(range(5))
        for _ in report_paths:
            report = {}
            for sentence in ptb:
                report[sentence] = randomize(ptb[sentence])
            ptb_reports.append(report)
    if FLAGS.use_balanced_parses:
        print("Creating five sets of balanced binary parses for the main data.")
        report_paths = list(range(5))
        for _ in report_paths:
            report = {}
            for sentence in gt:
                report[sentence] = balance(gt[sentence])
            reports.append(report)  

        print("Creating five sets of balanced binary parses for the PTB data.")
        ptb_report_paths = list(range(5))
        for _ in report_paths:
            report = {}
            for sentence in ptb:
                report[sentence] = balance(ptb[sentence])
            ptb_reports.append(report)
    else:
        report_paths = glob.glob(FLAGS.main_report_path_template)
        for path in report_paths:
            print("Loading", path)
            reports.append(read_nli_report(path))

        if FLAGS.main_report_path_template != "_":
            ptb_report_paths = glob.glob(FLAGS.ptb_report_path_template)
            for path in ptb_report_paths:
                print("Loading", path)
                ptb_reports.append(read_ptb_report(path))

    if len(reports) > 1 and FLAGS.compute_self_f1:
        f1s = []
        for i in range(len(report_paths) - 1):
            for j in range(i + 1, len(report_paths)):
                path_1 = report_paths[i]
                path_2 = report_paths[j]
                f1 = corpus_stats(reports[i], reports[j])
                f1s.append(f1)
        print("Mean Self F1:\t" + str(sum(f1s) / len(f1s)))

    correct = Counter()
    total = Counter()

    for i, report in enumerate(reports):
        print(report_paths[i])
        if FLAGS.print_latex > 0:
            for index, sentence in enumerate(gt):
                if index == FLAGS.print_latex:
                    break
<<<<<<< HEAD
                print to_latex(gt[sentence])
                print to_latex(report[sentence])
                print
        print "left-branching:", str(corpus_stats(report, lb)) + '\t' + "right-branching:",  str(corpus_stats(report, rb)) + '\t' + "ground truth trees:", str(corpus_stats(report, gt, first_two=FLAGS.first_two, neg_pair=FLAGS.neg_pair)) + '\t' + "average tree depth:", str(corpus_average_depth(report))

        set_correct, set_total = corpus_stats_labeled(report, gt_labeled)
        correct.update(set_correct)
        total.update(set_total)

    for key in sorted(total):
        print key + '\t' + str(correct[key] * 1. / total[key]) #+ '\t' + str(total[key])

    correct_ptb = Counter()
    total_ptb = Counter()
=======
                print(to_latex(gt[sentence]))
                print(to_latex(report[sentence]))
                print()
        print(str(corpus_stats(report, lb)) + '\t' + str(corpus_stats(report, rb)) + '\t' + str(corpus_stats(report, gt, first_two=FLAGS.first_two, neg_pair=FLAGS.neg_pair)) + '\t' + str(corpus_average_depth(report)))
        
    correct = Counter()
    total = Counter()
>>>>>>> 6413d050
    for i, report in enumerate(ptb_reports):
        print(ptb_report_paths[i])
        if FLAGS.print_latex > 0:
            for index, sentence in enumerate(ptb):
                if index == FLAGS.print_latex:
                    break
<<<<<<< HEAD
                print to_latex(ptb[sentence])
                print to_latex(report[sentence])
                print
        print "GT average depth", corpus_average_depth(ptb)
        print  "F1 w/ ground truth trees:", str(corpus_stats(report, ptb)) + '\t' + "average tree depth", str(corpus_average_depth(report))
        set_correct_ptb, set_total_ptb = corpus_stats_labeled(report, ptb_labeled)
        correct_ptb.update(set_correct_ptb)
        total_ptb.update(set_total_ptb)

    for key in sorted(total_ptb):
        print key + '_ptb' + '\t' + str(correct_ptb[key] * 1. / total_ptb[key]), '\t', total_ptb[key]

    report_paths = glob.glob(FLAGS.main_report_path_template)
    for path in report_paths:
        reports.append(read_nli_report_padded(path))

    for report in reports:
        ok = ["(", ")", "_PAD"]
        meh = ["(", ")", "_PAD", "."]
        count = 0
        bads = []
        v_bads = []
        for key in report:
            parse = report[key]
            tokens = parse.split()
            for i in range(len(tokens)):
                if tokens[i] == "_PAD":
                    if tokens[i-1] not in ok:
                        count += 1
                        bads.append(parse)
                    if tokens[i-1] not in meh:
                        v_bads.append(parse)
        print "(. _PAD):", float(len(bads))/len(report), '\t',  "(word _PAD):", float(len(v_bads))/len(report)
=======
                print(to_latex(ptb[sentence]))
                print(to_latex(report[sentence]))
                print()
        print(str(corpus_stats(report, ptb)) + '\t' + str(corpus_average_depth(report)))
        set_correct, set_total = corpus_stats_labeled(report, ptb_labeled)
        correct.update(set_correct)
        total.update(set_total)

    for key in sorted(total):
        print(key + '\t' + str(correct[key] * 1. / total[key]))
>>>>>>> 6413d050


if __name__ == '__main__':
    gflags.DEFINE_string("main_report_path_template", "./checkpoints/*.report", "A template (with wildcards input as \*) for the paths to the main reports.")
    gflags.DEFINE_string("main_data_path", "./snli_1.0/snli_1.0_dev.jsonl", "A template (with wildcards input as \*) for the paths to the main reports.")
    gflags.DEFINE_string("ptb_report_path_template", "_", "A template (with wildcards input as \*) for the paths to the PTB reports, or '_' if not available.")
    gflags.DEFINE_string("ptb_data_path", "_", "The path to the PTB data in SNLI format, or '_' if not available.")
    gflags.DEFINE_boolean("compute_self_f1", True, "Compute self F1 over all reports matching main_report_path_template.")
    gflags.DEFINE_boolean("use_random_parses", False, "Replace all report trees with randomly generated trees. Report path template flags are not used when this is set.")
    gflags.DEFINE_boolean("use_balanced_parses", False, "Replace all report trees with roughly-balanced binary trees. Report path template flags are not used when this is set.")
    gflags.DEFINE_boolean("first_two", False, "Show 'first two' and 'last two' metrics.")
    gflags.DEFINE_boolean("neg_pair", False, "Show 'neg_pair' metric.")
    gflags.DEFINE_integer("print_latex", 0, "Print this many trees in LaTeX format for each report.")

    FLAGS(sys.argv)

    run()<|MERGE_RESOLUTION|>--- conflicted
+++ resolved
@@ -22,10 +22,7 @@
 import random
 import re
 import glob
-<<<<<<< HEAD
-=======
 import math
->>>>>>> 6413d050
 from collections import Counter
 
 LABEL_MAP = {'entailment': 0, 'neutral': 1, 'contradiction': 2}
@@ -351,10 +348,7 @@
     prec = float(len(c1.intersection(c2))) / len(c2)  # TODO: More efficient.
     return prec  # For strictly binary trees, P = R = F1
 
-<<<<<<< HEAD
-=======
-
->>>>>>> 6413d050
+
 def example_labeled_acc(c1, c2):
     '''Compute the number of non-unary constituents of each type in the labeled (non-binirized) parse appear in the model output.'''
     correct = Counter()
@@ -365,10 +359,7 @@
         total[constituent[2]] += 1
     return correct, total
 
-<<<<<<< HEAD
-=======
-
->>>>>>> 6413d050
+
 def randomize(parse):
     tokens = tokenize_parse(parse)
     while len(tokens) > 1:
@@ -434,11 +425,7 @@
 
 def run():
     gt = {}
-<<<<<<< HEAD
-    gt_labeled = {}
-=======
-    # gt_labeled = {} 
->>>>>>> 6413d050
+    # gt_labeled = {} x
     with codecs.open(FLAGS.main_data_path, encoding='utf-8') as f:
         for line in f:
             loaded_example = json.loads(line)
@@ -462,11 +449,7 @@
     lb = to_lb(gt)
     rb = to_rb(gt)
 
-<<<<<<< HEAD
-    print "GT average depth", corpus_average_depth(gt)
-=======
     print("GT average depth", corpus_average_depth(gt))
->>>>>>> 6413d050
 
     ptb = {}
     ptb_labeled = {}
@@ -544,22 +527,6 @@
             for index, sentence in enumerate(gt):
                 if index == FLAGS.print_latex:
                     break
-<<<<<<< HEAD
-                print to_latex(gt[sentence])
-                print to_latex(report[sentence])
-                print
-        print "left-branching:", str(corpus_stats(report, lb)) + '\t' + "right-branching:",  str(corpus_stats(report, rb)) + '\t' + "ground truth trees:", str(corpus_stats(report, gt, first_two=FLAGS.first_two, neg_pair=FLAGS.neg_pair)) + '\t' + "average tree depth:", str(corpus_average_depth(report))
-
-        set_correct, set_total = corpus_stats_labeled(report, gt_labeled)
-        correct.update(set_correct)
-        total.update(set_total)
-
-    for key in sorted(total):
-        print key + '\t' + str(correct[key] * 1. / total[key]) #+ '\t' + str(total[key])
-
-    correct_ptb = Counter()
-    total_ptb = Counter()
-=======
                 print(to_latex(gt[sentence]))
                 print(to_latex(report[sentence]))
                 print()
@@ -567,48 +534,12 @@
         
     correct = Counter()
     total = Counter()
->>>>>>> 6413d050
     for i, report in enumerate(ptb_reports):
         print(ptb_report_paths[i])
         if FLAGS.print_latex > 0:
             for index, sentence in enumerate(ptb):
                 if index == FLAGS.print_latex:
                     break
-<<<<<<< HEAD
-                print to_latex(ptb[sentence])
-                print to_latex(report[sentence])
-                print
-        print "GT average depth", corpus_average_depth(ptb)
-        print  "F1 w/ ground truth trees:", str(corpus_stats(report, ptb)) + '\t' + "average tree depth", str(corpus_average_depth(report))
-        set_correct_ptb, set_total_ptb = corpus_stats_labeled(report, ptb_labeled)
-        correct_ptb.update(set_correct_ptb)
-        total_ptb.update(set_total_ptb)
-
-    for key in sorted(total_ptb):
-        print key + '_ptb' + '\t' + str(correct_ptb[key] * 1. / total_ptb[key]), '\t', total_ptb[key]
-
-    report_paths = glob.glob(FLAGS.main_report_path_template)
-    for path in report_paths:
-        reports.append(read_nli_report_padded(path))
-
-    for report in reports:
-        ok = ["(", ")", "_PAD"]
-        meh = ["(", ")", "_PAD", "."]
-        count = 0
-        bads = []
-        v_bads = []
-        for key in report:
-            parse = report[key]
-            tokens = parse.split()
-            for i in range(len(tokens)):
-                if tokens[i] == "_PAD":
-                    if tokens[i-1] not in ok:
-                        count += 1
-                        bads.append(parse)
-                    if tokens[i-1] not in meh:
-                        v_bads.append(parse)
-        print "(. _PAD):", float(len(bads))/len(report), '\t',  "(word _PAD):", float(len(v_bads))/len(report)
-=======
                 print(to_latex(ptb[sentence]))
                 print(to_latex(report[sentence]))
                 print()
@@ -619,7 +550,6 @@
 
     for key in sorted(total):
         print(key + '\t' + str(correct[key] * 1. / total[key]))
->>>>>>> 6413d050
 
 
 if __name__ == '__main__':
