--- conflicted
+++ resolved
@@ -351,10 +351,7 @@
 
         # Transition Loop
         # ===============
-<<<<<<< HEAD
-=======
         attended=[[] for i in range(batch_size)]
->>>>>>> b8ed70a3
         for t_step in range(num_transitions):
             transitions = inp_transitions[:, t_step]
             transition_arr = list(transitions)
