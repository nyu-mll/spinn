import itertools

import numpy as np

# PyTorch
import torch
import torch.nn as nn
from torch.autograd import Variable
import torch.nn.functional as F

from spinn.util.blocks import Embed, Linear, MLP
from spinn.util.blocks import bundle, lstm, to_gpu, unbundle
from spinn.util.blocks import LayerNormalization
from spinn.util.misc import Example, Vocab
from spinn.util.blocks import HeKaimingInitializer
from spinn.util.catalan import ShiftProbabilities

from spinn.data import T_SHIFT, T_REDUCE, T_SKIP


def build_model(data_manager, initial_embeddings, vocab_size,
                num_classes, FLAGS, context_args, composition_args):
    model_cls = BaseModel
    use_sentence_pair = data_manager.SENTENCE_PAIR_DATA

    return model_cls(model_dim=FLAGS.model_dim,
                     word_embedding_dim=FLAGS.word_embedding_dim,
                     vocab_size=vocab_size,
                     initial_embeddings=initial_embeddings,
                     num_classes=num_classes,
                     embedding_keep_rate=FLAGS.embedding_keep_rate,
                     tracking_lstm_hidden_dim=FLAGS.tracking_lstm_hidden_dim,
                     transition_weight=FLAGS.transition_weight,
                     use_sentence_pair=use_sentence_pair,
                     lateral_tracking=FLAGS.lateral_tracking,
                     tracking_ln=FLAGS.tracking_ln,
                     use_tracking_in_composition=FLAGS.use_tracking_in_composition,
                     predict_use_cell=FLAGS.predict_use_cell,
                     use_difference_feature=FLAGS.use_difference_feature,
                     use_product_feature=FLAGS.use_product_feature,
                     classifier_keep_rate=FLAGS.semantic_classifier_keep_rate,
                     mlp_dim=FLAGS.mlp_dim,
                     num_mlp_layers=FLAGS.num_mlp_layers,
                     mlp_ln=FLAGS.mlp_ln,
                     context_args=context_args,
                     composition_args=composition_args,
                     detach=FLAGS.transition_detach,
                     )


class Tracker(nn.Module):

    def __init__(self, size, tracker_size, lateral_tracking=True, tracking_ln=True):
        super(Tracker, self).__init__()

        # Initialize layers.
        if lateral_tracking:
            self.buf = Linear()(size, 4 * tracker_size, bias=True)
            self.stack1 = Linear()(size, 4 * tracker_size, bias=False)
            self.stack2 = Linear()(size, 4 * tracker_size, bias=False)
            self.lateral = Linear(initializer=HeKaimingInitializer)(
                tracker_size, 4 * tracker_size, bias=False)
            self.state_size = tracker_size
        else:
            self.state_size = size * 3

        if tracking_ln:
            self.buf_ln = LayerNormalization(size)
            self.stack1_ln = LayerNormalization(size)
            self.stack2_ln = LayerNormalization(size)

        self.lateral_tracking = lateral_tracking
        self.tracking_ln = tracking_ln

        self.reset_state()

    def reset_state(self):
        self.c = self.h = None

    def forward(self, top_buf, top_stack_1, top_stack_2):
        if self.tracking_ln:
            top_buf = self.buf_ln(top_buf)
            top_stack_1 = self.stack1_ln(top_stack_1)
            top_stack_2 = self.stack2_ln(top_stack_2)

        if self.lateral_tracking:
            tracker_inp = self.buf(top_buf)
            tracker_inp += self.stack1(top_stack_1)
            tracker_inp += self.stack2(top_stack_2)

            batch_size = tracker_inp.size(0)

            if self.h is not None:
                tracker_inp += self.lateral(self.h)
            if self.c is None:
                self.c = to_gpu(Variable(torch.from_numpy(
                    np.zeros((batch_size, self.state_size),
                             dtype=np.float32)),
                    volatile=tracker_inp.volatile))

            # Run tracking lstm.
            self.c, self.h = lstm(self.c, tracker_inp)

            return self.h, self.c
        else:
            return torch.cat([top_buf, top_stack_1, top_stack_2], 1), None

    @property
    def states(self):
        return unbundle((self.c, self.h))

    @states.setter
    def states(self, state_iter):
        if state_iter is not None:
            state = bundle(state_iter)
            self.c, self.h = state.c, state.h


class SPINN(nn.Module):

    def __init__(self, args, vocab, detach, predict_use_cell):
        super(SPINN, self).__init__()

        # Optional debug mode.
        self.debug = False
        self.detach = detach

        self.transition_weight = args.transition_weight

        self.wrap_items = args.wrap_items
        self.extract_h = args.extract_h

        # Reduce function for semantic composition.
        self.reduce = args.composition
        if args.tracker_size is not None or args.use_internal_parser:
            self.tracker = Tracker(args.size, args.tracker_size,
                                   lateral_tracking=args.lateral_tracking, tracking_ln=args.tracking_ln)
            if args.transition_weight is not None:
                # TODO: Might be interesting to try a different network here.
                self.predict_use_cell = predict_use_cell
                if self.tracker.lateral_tracking:
                    tinp_size = self.tracker.state_size * 2 if predict_use_cell else self.tracker.state_size
                else:
                    tinp_size = self.tracker.state_size
                self.transition_net = nn.Linear(tinp_size, 2)

        self.choices = np.array([T_SHIFT, T_REDUCE], dtype=np.int32)

        self.shift_probabilities = ShiftProbabilities()

    def reset_state(self):
        self.memories = []

    def forward(self, example, use_internal_parser=False, validate_transitions=True):
        self.n_tokens = (example.tokens.data != 0).long().sum(1).view(-1).tolist()

        if self.debug:
            seq_length = example.tokens.size(1)
            assert all(buf_n <= (seq_length + 1) // 2 for buf_n in self.n_tokens), \
                "All sentences (including cropped) must be the appropriate length."

        self.bufs = example.bufs

        # Notes on adding zeros to bufs/stacks.
        # - After the buffer is consumed, we need one zero on the buffer
        #   used as input to the tracker.
        # - For the first two steps, the stack would be empty, but we add
        #   zeros so that the tracker still gets input.
        zeros = self.zeros = to_gpu(Variable(torch.from_numpy(
            np.zeros(self.bufs[0][0].size(), dtype=np.float32)),
            volatile=self.bufs[0][0].volatile))

        # Initialize Buffers. Trim unused tokens.
        self.bufs = [[zeros] + b[-b_n:] for b, b_n in zip(self.bufs, self.n_tokens)]

        # Initialize Stacks.
        self.stacks = [[zeros, zeros] for buf in self.bufs]

        # Initialize other.
        self.n_reduces = np.zeros(len(self.bufs), dtype=np.int32)
        self.n_steps = np.zeros(len(self.bufs), dtype=np.int32)

        if hasattr(self, 'tracker'):
            self.tracker.reset_state()
        if not hasattr(example, 'transitions'):
            # TODO: Support no transitions. In the meantime, must at least pass dummy transitions.
            raise ValueError('Transitions must be included.')
        return self.run(example.transitions,
                        run_internal_parser=True,
                        use_internal_parser=use_internal_parser,
                        validate_transitions=validate_transitions)

    def validate(self, transitions, preds, stacks, bufs, zero_padded=True):
        # Note: There is one zero added to bufs, and two zeros added to stacks.
        # Make sure to adjust for this if using lengths of either.
        buf_adjust = 1 if zero_padded else 0
        stack_adjust = 2 if zero_padded else 0

        _transitions = np.array(transitions)
        _preds = preds.copy()
        _invalid = np.zeros(preds.shape, dtype=np.bool)

        cant_skip = _transitions != T_SKIP
        must_skip = _transitions == T_SKIP

        # Fixup predicted skips.
        if len(self.choices) > 2:
            raise NotImplementedError("Can only validate actions for 2 choices right now.")

        buf_lens = [len(buf) - buf_adjust for buf in bufs]
        stack_lens = [len(stack) - stack_adjust for stack in stacks]

        # Cannot reduce on too small a stack
        must_shift = np.array([length < 2 for length in stack_lens])
        check_mask = np.logical_and(cant_skip, must_shift)
        _invalid += np.logical_and(_preds != T_SHIFT, check_mask)
        _preds[must_shift] = T_SHIFT

        # Cannot shift on too small buf
        must_reduce = np.array([length < 1 for length in buf_lens])
        check_mask = np.logical_and(cant_skip, must_reduce)
        _invalid += np.logical_and(_preds != T_REDUCE, check_mask)
        _preds[must_reduce] = T_REDUCE

        # If the given action is skip, then must skip.
        _preds[must_skip] = T_SKIP

        return _preds, _invalid

    def predict_actions(self, transition_output):
        transition_dist = F.log_softmax(transition_output)
        transition_dist = transition_dist.data.cpu().numpy()
        transition_preds = transition_dist.argmax(axis=1)
        return transition_preds

    def get_transitions_per_example(self, style="preds"):
        if style == "preds":
            source = "t_preds"
        elif style == "given":
            source = "t_given"
        else:
            raise NotImplementedError

        t_preds = np.concatenate([m['t_preds'] for m in self.memories if 't_preds' in m])
        t_preds = torch.from_numpy(t_preds).long()
        t_logprobs = torch.cat([m['t_logprobs']
                                for m in self.memories if 't_logprobs' in m], 0).data.cpu()
        t_logprobs = torch.cat([t_logprobs, torch.zeros(t_logprobs.size(0), 1)], 1)
        t_strength = torch.gather(t_logprobs, 1, t_preds.view(-1, 1))

        _transitions = [m[source].reshape(1, -1)
                        for m in self.memories if m.get(source, None) is not None]
        transitions = np.concatenate(_transitions).T

        t_strength = torch.exp(t_strength.view(*list(reversed(transitions.shape))).t())

        skip_mask = (torch.from_numpy(transitions) == T_SKIP).byte()
        t_strength[skip_mask] = 0.

        return transitions, t_strength

    def t_shift(self, buf, stack, tracking, buf_tops, trackings):
        """SHIFT: Should dequeue buffer and item to stack."""
        buf_tops.append(buf.pop() if len(buf) > 0 else self.zeros)
        trackings.append(tracking)

    def t_reduce(self, buf, stack, tracking, lefts, rights, trackings):
        """REDUCE: Should compose top two items of the stack into new item."""

        # The right-most input will be popped first.
        for reduce_inp in [rights, lefts]:
            if len(stack) > 0:
                reduce_inp.append(stack.pop())
            else:
                if self.debug:
                    raise IndexError
                # If we try to Reduce, but there are less than 2 items on the stack,
                # then treat any available item as the right input, and use zeros
                # for any other inputs.
                # NOTE: Only happens on cropped data.
                reduce_inp.append(self.zeros)

        trackings.append(tracking)

    def t_skip(self):
        """SKIP: Acts as padding and is a noop."""

    def shift_phase(self, tops, trackings, stacks, idxs):
        """SHIFT: Should dequeue buffer and item to stack."""
        if len(stacks) > 0:
            shift_candidates = iter(tops)
            for stack in stacks:
                new_stack_item = next(shift_candidates)
                stack.append(new_stack_item)

    def reduce_phase(self, lefts, rights, trackings, stacks):
        if len(stacks) > 0:
            reduced = iter(self.reduce(
                lefts, rights, trackings))
            for stack in stacks:
                new_stack_item = next(reduced)
                stack.append(new_stack_item)

    def reduce_phase_hook(self, lefts, rights, trackings, reduce_stacks):
        pass

    def loss_phase_hook(self):
        pass

    def run(self, inp_transitions, run_internal_parser=False,
            use_internal_parser=False, validate_transitions=True):
        transition_loss = None
        transition_acc = 0.0
        num_transitions = inp_transitions.shape[1]
        batch_size = inp_transitions.shape[0]
        invalid_count = np.zeros(batch_size)

        # Transition Loop
        # ===============

        for t_step in range(num_transitions):
            transitions = inp_transitions[:, t_step]
            transition_arr = list(transitions)

            # A mask based on SKIP transitions.
            cant_skip = np.array(transitions) != T_SKIP
            must_skip = np.array(transitions) == T_SKIP

            # Memories
            # ========
            # Keep track of key values to determine accuracy and loss.
            self.memory = {}

            # Prepare tracker input.
            if self.debug and any(len(buf) < 1 or len(stack)
                                  for buf, stack in zip(self.bufs, self.stacks)):
                # To elaborate on this exception, when cropping examples it is possible
                # that your first 1 or 2 actions is a reduce action. It is unclear if this
                # is a bug in cropping or a bug in how we think about cropping. In the meantime,
                # turn on the truncate batch flag, and set the eval_seq_length very high.
                raise IndexError("Warning: You are probably trying to encode examples"
                                 "with cropped transitions. Although, this is a reasonable"
                                 "feature, when predicting/validating transitions, you"
                                 "probably will not get the behavior that you expect. Disable"
                                 "this exception if you dare.")
            self.memory['top_buf'] = self.wrap_items(
                [buf[-1] if len(buf) > 0 else self.zeros for buf in self.bufs])
            self.memory['top_stack_1'] = self.wrap_items(
                [stack[-1] if len(stack) > 0 else self.zeros for stack in self.stacks])
            self.memory['top_stack_2'] = self.wrap_items(
                [stack[-2] if len(stack) > 1 else self.zeros for stack in self.stacks])

            # Run if:
            # A. We have a tracking component and,
            # B. There is at least one transition that will not be skipped.
            if hasattr(self, 'tracker') and sum(cant_skip) > 0:

                # Get hidden output from the tracker. Used to predict transitions.
                tracker_h, tracker_c = self.tracker(
                    self.extract_h(self.memory['top_buf']),
                    self.extract_h(self.memory['top_stack_1']),
                    self.extract_h(self.memory['top_stack_2']))

                if hasattr(self, 'transition_net'):
                    transition_inp = [tracker_h]
                    if self.tracker.lateral_tracking and self.predict_use_cell:
                        transition_inp += [tracker_c]
<<<<<<< HEAD
                    if self.detach:
                        transition_inp = torch.cat(transition_inp, 1).detach()
                    else:
                        transition_inp = torch.cat(transition_inp, 1)
=======
                    transition_inp = torch.cat(transition_inp, 1)  # .detach()
>>>>>>> 7e78db54
                    transition_output = self.transition_net(transition_inp)

                if hasattr(self, 'transition_net') and run_internal_parser:

                    # Predict Actions
                    # ===============

                    # Distribution of transitions use to calculate transition loss.
                    self.memory["t_logprobs"] = F.log_softmax(transition_output)

                    # Given transitions.
                    self.memory["t_given"] = transitions

                    # TODO: Mask before predicting. This should simplify things and reduce computation.
                    # The downside is that in the Action Phase, need to be smarter about which stacks/bufs
                    # are selected.
                    transition_preds = self.predict_actions(transition_output)

                    # Constrain to valid actions
                    # ==========================

                    validated_preds, invalid_mask = self.validate(
                        transition_arr, transition_preds, self.stacks, self.bufs)
                    if validate_transitions:
                        transition_preds = validated_preds

                    # Keep track of which predictions have been valid.
                    self.memory["t_valid_mask"] = np.logical_not(invalid_mask)
                    invalid_count += invalid_mask

                    # If the given action is skip, then must skip.
                    transition_preds[must_skip] = T_SKIP

                    # Actual transition predictions. Used to measure transition accuracy.
                    self.memory["t_preds"] = transition_preds

                    # Binary mask of examples that have a transition.
                    self.memory["t_mask"] = cant_skip

                    # If this FLAG is set, then use the predicted actions rather than the given.
                    if use_internal_parser:
                        transition_arr = transition_preds.tolist()

            # Pre-Action Phase
            # ================

            # For SHIFT
            s_stacks, s_tops, s_trackings, s_idxs = [], [], [], []

            # For REDUCE
            r_stacks, r_lefts, r_rights, r_trackings = [], [], [], []

            batch = zip(transition_arr, self.bufs, self.stacks,
                        self.tracker.states if hasattr(self, 'tracker') and self.tracker.h is not None
                        else itertools.repeat(None))

            for batch_idx, (transition, buf, stack, tracking) in enumerate(batch):
                if transition == T_SHIFT:  # shift
                    self.t_shift(buf, stack, tracking, s_tops, s_trackings)
                    s_idxs.append(batch_idx)
                    s_stacks.append(stack)
                elif transition == T_REDUCE:  # reduce
                    self.t_reduce(buf, stack, tracking, r_lefts, r_rights, r_trackings)
                    r_stacks.append(stack)
                elif transition == T_SKIP:  # skip
                    self.t_skip()

            # Action Phase
            # ============

            self.shift_phase(s_tops, s_trackings, s_stacks, s_idxs)
            self.reduce_phase(r_lefts, r_rights, r_trackings, r_stacks)
            self.reduce_phase_hook(r_lefts, r_rights, r_trackings, r_stacks)

            # Memory Phase
            # ============

            # APPEND ALL MEMORIES. MASK LATER.

            self.memories.append(self.memory)

            # Update number of reduces seen so far.
            self.n_reduces += (np.array(transition_arr) == T_REDUCE)

            # Update number of non-skip actions seen so far.
            self.n_steps += (np.array(transition_arr) != T_SKIP)

        # Loss Phase
        # ==========

        if hasattr(self, 'tracker') and hasattr(self, 'transition_net'):
            t_preds = np.concatenate([m['t_preds'] for m in self.memories if 't_preds' in m])
            t_given = np.concatenate([m['t_given'] for m in self.memories if 't_given' in m])
            t_mask = np.concatenate([m['t_mask'] for m in self.memories if 't_mask' in m])
            t_logprobs = torch.cat([m['t_logprobs'] for m in self.memories if 't_logprobs' in m], 0)

            # We compute accuracy and loss after all transitions have complete,
            # since examples can have different lengths when not using skips.

            # Transition Accuracy.
            n = t_mask.shape[0]
            n_skips = n - t_mask.sum()
            n_total = n - n_skips
            n_correct = (t_preds == t_given).sum() - n_skips
            transition_acc = n_correct / float(n_total)

            # Transition Loss.
            index = to_gpu(Variable(torch.from_numpy(np.arange(t_mask.shape[0])[t_mask])).long())
            select_t_given = to_gpu(Variable(torch.from_numpy(
                t_given[t_mask]), volatile=not self.training).long())
            select_t_logprobs = torch.index_select(t_logprobs, 0, index)
            transition_loss = nn.NLLLoss()(select_t_logprobs, select_t_given) * self.transition_weight

            self.n_invalid = (invalid_count > 0).sum()
            self.invalid = self.n_invalid / float(batch_size)

        self.loss_phase_hook()

        if self.debug:
            assert all(len(stack) == 3 for stack in self.stacks), \
                "Stacks should be fully reduced and have 3 elements: " \
                "two zeros and the sentence encoding."
            assert all(len(buf) == 1 for buf in self.bufs), \
                "Stacks should be fully shifted and have 1 zero."

        return [stack[-1] for stack in self.stacks], transition_acc, transition_loss


class BaseModel(nn.Module):

    optimize_transition_loss = True

    def __init__(self, model_dim=None,
                 word_embedding_dim=None,
                 vocab_size=None,
                 initial_embeddings=None,
                 num_classes=None,
                 embedding_keep_rate=None,
                 tracking_lstm_hidden_dim=4,
                 transition_weight=None,
                 encode_reverse=None,
                 encode_bidirectional=None,
                 encode_num_layers=None,
                 lateral_tracking=None,
                 tracking_ln=None,
                 use_tracking_in_composition=None,
                 predict_use_cell=None,
                 use_sentence_pair=False,
                 use_difference_feature=False,
                 use_product_feature=False,
                 mlp_dim=None,
                 num_mlp_layers=None,
                 mlp_ln=None,
                 classifier_keep_rate=None,
                 context_args=None,
                 composition_args=None,
                 detach=None,
                 **kwargs
                 ):
        super(BaseModel, self).__init__()

        self.use_sentence_pair = use_sentence_pair
        self.use_difference_feature = use_difference_feature
        self.use_product_feature = use_product_feature

        self.hidden_dim = composition_args.size
        self.wrap_items = composition_args.wrap_items
        self.extract_h = composition_args.extract_h

        self.initial_embeddings = initial_embeddings
        self.word_embedding_dim = word_embedding_dim
        self.model_dim = model_dim

        classifier_dropout_rate = 1. - classifier_keep_rate

        vocab = Vocab()
        vocab.size = initial_embeddings.shape[0] if initial_embeddings is not None else vocab_size
        vocab.vectors = initial_embeddings

        # Build parsing component.
        self.spinn = self.build_spinn(composition_args, vocab, detach, predict_use_cell)

        # Build classiifer.
        features_dim = self.get_features_dim()
        self.mlp = MLP(features_dim, mlp_dim, num_classes,
                       num_mlp_layers, mlp_ln, classifier_dropout_rate)

        self.embedding_dropout_rate = 1. - embedding_keep_rate

        # Create dynamic embedding layer.
        self.embed = Embed(word_embedding_dim, vocab.size, vectors=vocab.vectors)

        self.input_dim = context_args.input_dim

        self.encode = context_args.encoder
        self.reshape_input = context_args.reshape_input
        self.reshape_context = context_args.reshape_context

    def get_features_dim(self):
        features_dim = self.hidden_dim * 2 if self.use_sentence_pair else self.hidden_dim
        if self.use_sentence_pair:
            if self.use_difference_feature:
                features_dim += self.hidden_dim
            if self.use_product_feature:
                features_dim += self.hidden_dim
        return features_dim

    def build_features(self, h):
        if self.use_sentence_pair:
            h_prem, h_hyp = h
            features = [h_prem, h_hyp]
            if self.use_difference_feature:
                features.append(h_prem - h_hyp)
            if self.use_product_feature:
                features.append(h_prem * h_hyp)
            features = torch.cat(features, 1)
        else:
            features = h[0]
        return features

    def build_spinn(self, args, vocab, detach, predict_use_cell):
        return SPINN(args, vocab, detach, predict_use_cell)

    def run_spinn(self, example, use_internal_parser, validate_transitions=True):
        self.spinn.reset_state()
        h_list, transition_acc, transition_loss = self.spinn(example,
                                                             use_internal_parser=use_internal_parser,
                                                             validate_transitions=validate_transitions)
        h = self.wrap(h_list)
        return h, transition_acc, transition_loss

    def forward_hook(self, embeds, batch_size, seq_length):
        pass

    def output_hook(self, output, sentences, transitions, y_batch=None):
        pass

    def forward(self, sentences, transitions, y_batch=None,
                use_internal_parser=False, validate_transitions=True):
        example = self.unwrap(sentences, transitions)

        b, l = example.tokens.size()[:2]

        embeds = self.embed(example.tokens)
        embeds = self.reshape_input(embeds, b, l)
        embeds = self.encode(embeds)
        embeds = self.reshape_context(embeds, b, l)
        self.forward_hook(embeds, b, l)
        embeds = F.dropout(embeds, self.embedding_dropout_rate, training=self.training)

        # Make Buffers
        # _embeds = torch.chunk(to_cpu(embeds), b, 0)
        # _embeds = [torch.chunk(x, l, 0) for x in _embeds]
        # buffers = [list(reversed(x)) for x in _embeds]
        ee = torch.chunk(embeds, b * l, 0)[::-1]
        bb = []
        for ii in range(b):
            ex = list(ee[ii * l:(ii + 1) * l])
            bb.append(ex)
        buffers = bb[::-1]

        example.bufs = buffers

        h, transition_acc, transition_loss = self.run_spinn(
            example, use_internal_parser, validate_transitions)

        self.spinn_outp = h

        self.transition_acc = transition_acc
        self.transition_loss = transition_loss

        # Build features
        features = self.build_features(h)

        output = self.mlp(features)

        self.output_hook(output, sentences, transitions, y_batch)

        return output

    # --- Sentence Style Switches ---

    def unwrap(self, sentences, transitions):
        if self.use_sentence_pair:
            return self.unwrap_sentence_pair(sentences, transitions)
        return self.unwrap_sentence(sentences, transitions)

    def wrap(self, h_list):
        if self.use_sentence_pair:
            return self.wrap_sentence_pair(h_list)
        return self.wrap_sentence(h_list)

    # --- Sentence Model Specific ---

    def unwrap_sentence(self, sentences, transitions):
        # Build Tokens
        x = sentences

        # Build Transitions
        t = transitions

        example = Example()
        example.tokens = to_gpu(Variable(torch.from_numpy(x), volatile=not self.training))
        example.transitions = t

        return example

    def wrap_sentence(self, items):
        h = self.extract_h(self.wrap_items(items))
        return [h]

    # --- Sentence Pair Model Specific ---

    def unwrap_sentence_pair(self, sentences, transitions):
        # Build Tokens
        x_prem = sentences[:, :, 0]
        x_hyp = sentences[:, :, 1]
        x = np.concatenate([x_prem, x_hyp], axis=0)

        # Build Transitions
        t_prem = transitions[:, :, 0]
        t_hyp = transitions[:, :, 1]
        t = np.concatenate([t_prem, t_hyp], axis=0)

        example = Example()
        example.tokens = to_gpu(Variable(torch.from_numpy(x), volatile=not self.training))
        example.transitions = t

        return example

    def wrap_sentence_pair(self, items):
        batch_size = len(items) / 2
        h_premise = self.extract_h(self.wrap_items(items[:batch_size]))
        h_hypothesis = self.extract_h(self.wrap_items(items[batch_size:]))
        return [h_premise, h_hypothesis]<|MERGE_RESOLUTION|>--- conflicted
+++ resolved
@@ -365,14 +365,11 @@
                     transition_inp = [tracker_h]
                     if self.tracker.lateral_tracking and self.predict_use_cell:
                         transition_inp += [tracker_c]
-<<<<<<< HEAD
                     if self.detach:
                         transition_inp = torch.cat(transition_inp, 1).detach()
                     else:
                         transition_inp = torch.cat(transition_inp, 1)
-=======
-                    transition_inp = torch.cat(transition_inp, 1)  # .detach()
->>>>>>> 7e78db54
+                        
                     transition_output = self.transition_net(transition_inp)
 
                 if hasattr(self, 'transition_net') and run_internal_parser:
