--- conflicted
+++ resolved
@@ -130,12 +130,7 @@
         if pad_from_left:
             example[key] = example[key][-padding_amount:]
         else:
-<<<<<<< HEAD
-            example[key] = example[key][:padding_amount]#[:-padding_amount]
-        # TODO: check to make sure above change is sane.
-=======
             example[key] = example[key][:padding_amount]
->>>>>>> 6413d050
         padding_amount = 0
     alternate_side_padding = target_length - \
         (padding_amount + len(example[key]))
