--- conflicted
+++ resolved
@@ -362,11 +362,8 @@
     gflags.DEFINE_float("es_sigma", 0.05, "Standard deviation for Gaussian noise.")
     gflags.DEFINE_integer("es_num_episodes", 4, "Number of simultaneous episodes to run.")
     gflags.DEFINE_integer("es_episode_length", 1000, "Length of each episode.")
-<<<<<<< HEAD
     gflags.DEFINE_integer("es_steps", 1000, "Number of evolution steps.")
-=======
-
->>>>>>> d81323c7
+    
 
 def flag_defaults(FLAGS, load_log_flags=False):
     if load_log_flags:
