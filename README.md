# Sentence Representation with Parsing

<<<<<<< HEAD
This repository was forked from [NYU-ML<sup>2</sup>'s SPINN repository](https://github.com/NYU-MLL/spinn).

## Python code

The Python code lives, quite intuitively, in the `python` folder. We used this code to train and test the SPINN models before publication.
=======
This repository was used for the paper [A Fast Unified Model for Sentence Parsing and Understanding][1] and [original codebase][9], and is under active development for further projects. For a more informal introduction to the ideas behind the model, see this [Stanford NLP blog post][8].
>>>>>>> 6413d050

### Installation

Requirements:

- Python 3.6
- PyTorch 0.3
- Additional dependencies listed in python/requirements.txt

Install PyTorch based on instructions online: http://pytorch.org

Install the other Python dependencies using the command below.

    python3 -m pip install -r python/requirements.txt

### Running the code

The main executable for the SNLI experiments in the paper is [supervised_classifier.py](https://github.com/mrdrozdov/spinn/blob/master/python/spinn/models/supervised_classifier.py), whose flags specify the hyperparameters of the model. You can specify gpu usage by setting `--gpu` flag greater than or equal to 0. Uses the CPU by default.

Here's a sample command that runs a fast, low-dimensional CPU training run, training and testing only on the dev set. It assumes that you have a copy of [SNLI](http://nlp.stanford.edu/projects/snli/) available locally.

        PYTHONPATH=spinn/python \
            python3 -m spinn.models.supervised_classifier --data_type nli \
        --training_data_path ~/data/snli_1.0/snli_1.0_dev.jsonl \
        --eval_data_path ~/data/snli_1.0/snli_1.0_dev.jsonl \
        --embedding_data_path python/spinn/tests/test_embedding_matrix.5d.txt \
        --word_embedding_dim 5 --model_dim 10 --model_type CBOW

For full runs, you'll also need a copy of the 840B word 300D [GloVe word vectors](http://nlp.stanford.edu/projects/glove/).

<<<<<<< HEAD
=======
## Semi-Supervised Parsing

You can train SPINN using only sentence-level labels. In this case, the integrated parser will randomly sample labels during training time, and will be optimized with the REINFORCE algorithm. The command to run this model looks slightly different:

    python3 -m spinn.models.rl_classifier --data_type listops \
        --training_data_path spinn/python/spinn/data/listops/train_d20a.tsv \
        --eval_data_path spinn/python/spinn/data/listops/test_d20a.tsv  \
        --word_embedding_dim 32 --model_dim 32 --mlp_dim 16 --model_type RLSPINN \
        --rl_baseline value --rl_reward standard --rl_weight 42.0

Note: This model does not yet work well on natural language data, although it does on the included synthetic dataset called `listops`. Please look at the [sweep file][10] for an idea of which hyperparameters to use.

## Log Analysis

This project contains a handful of tools for easier analysis of your model's performance.

For one, after a periodic number of batches, some useful statistics are printed to a file specified by `--log_path`. This is convenient for visual inspection, and the script [parse_logs.py](https://github.com/nyu-mll/spinn/blob/master/scripts/parse_logs.py) is an example of how to easily parse this log file.

## Contributing

If you're interested in proposing a change or fix to SPINN, please submit a Pull Request. In addition, ensure that existing tests pass, and add new tests as you see appropriate. To run tests, simply run this command from the root directory:

    nosetests python/spinn/tests

### Adding Logging Fields

SPINN outputs metrics and statistics into a text [protocol buffer](https://developers.google.com/protocol-buffers/) format. When adding new fields to the proto file, the generated proto code needs to be updated.

    bash python/build.sh
>>>>>>> 6413d050

## License

Copyright 2017, New York University

Available for open source use/redistribution. Terms TBD soon. Contact us with questions.<|MERGE_RESOLUTION|>--- conflicted
+++ resolved
@@ -1,14 +1,6 @@
-# Sentence Representation with Parsing
+# Stack-augmented Parser-Interpreter Neural Network
 
-<<<<<<< HEAD
-This repository was forked from [NYU-ML<sup>2</sup>'s SPINN repository](https://github.com/NYU-MLL/spinn).
-
-## Python code
-
-The Python code lives, quite intuitively, in the `python` folder. We used this code to train and test the SPINN models before publication.
-=======
 This repository was used for the paper [A Fast Unified Model for Sentence Parsing and Understanding][1] and [original codebase][9], and is under active development for further projects. For a more informal introduction to the ideas behind the model, see this [Stanford NLP blog post][8].
->>>>>>> 6413d050
 
 ### Installation
 
@@ -39,8 +31,6 @@
 
 For full runs, you'll also need a copy of the 840B word 300D [GloVe word vectors](http://nlp.stanford.edu/projects/glove/).
 
-<<<<<<< HEAD
-=======
 ## Semi-Supervised Parsing
 
 You can train SPINN using only sentence-level labels. In this case, the integrated parser will randomly sample labels during training time, and will be optimized with the REINFORCE algorithm. The command to run this model looks slightly different:
@@ -70,10 +60,9 @@
 SPINN outputs metrics and statistics into a text [protocol buffer](https://developers.google.com/protocol-buffers/) format. When adding new fields to the proto file, the generated proto code needs to be updated.
 
     bash python/build.sh
->>>>>>> 6413d050
 
 ## License
 
 Copyright 2017, New York University
 
-Available for open source use/redistribution. Terms TBD soon. Contact us with questions.+Available for open source use/redistribution. Terms TBD soon. Contact us with questions.
